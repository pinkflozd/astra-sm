/*
 * Astra HTTP Server Module
 * http://cesbo.com/
 *
 * Copyright (C) 2012-2013, Andrey Dyldin <and@cesbo.com>
 * Licensed under the MIT license.
 */

/*
 * Module Name:
 *      http_request
 *
 * Module Options:
 *      ts          - true to push data to upstream instead of callback [optional, default : false]
 *      addr        - string, server IP address
 *      port        - number, server port
 *      callback    - function,
 *      method      - string, HTTP method ("GET" by default)
 *      uri         - string, requested URI
 *      version     - string, HTTP version ("HTTP/1.1" by default)
 */

#include <astra.h>
#include "parser.h"

#define MSG(_msg) "[http_request] " _msg
#define HTTP_BUFFER_SIZE 8192
#define CONNECT_TIMEOUT_INTERVAL (5*1000)
#define REQUEST_TIMEOUT_INTERVAL (60*1000)

struct module_data_t
{
<<<<<<< HEAD
=======
    MODULE_LUA_DATA();
>>>>>>> 157ff757
    MODULE_STREAM_DATA();

    const char *addr;
    int port;

    asc_socket_t *sock;

    asc_timer_t *timeout_timer;
    int is_connected; // for timeout message
    
    bool is_ts; /* Using TS (true) or send data to callback (false) */

    int idx_self;

    int ready_state; // 0 - not, 1 response, 2 - headers, 3 - content
    int ts_len_in_buf;// useful ts bytes in TS buffer

    size_t chunk_left; // is_chunked || is_content_length

    // headers
    int is_close;
    int is_keep_alive;
    int is_chunked;
    int is_content_length;

    char buffer[HTTP_BUFFER_SIZE];
};

static const char __method[] = "method";
static const char __uri[] = "uri";
static const char __version[] = "version";
static const char __headers[] = "headers";
static const char __content[] = "content";
static const char __callback[] = "callback";
static const char __ts[] = "ts";
static const char __code[] = "code";
static const char __message[] = "message";
static const char __response[] = "__response";

static const char __content_length[] = "Content-Length: ";
static const char __transfer_encoding[] = "Transfer-Encoding: ";
static const char __connection[] = "Connection: ";

static const char __chunked[] = "chunked";
static const char __close[] = "close";
static const char __keep_alive[] = "keep-alive";

/* module code */

static void buffer_set_text(char **buffer, int capacity
                            , const char *default_value, int default_len
                            , int is_end)
{
    // TODO: check capacity
    __uarg(capacity);

    char *ptr = *buffer;
    if(!lua_isnil(lua, -1))
    {
        default_value = lua_tostring(lua, -1);
        default_len = luaL_len(lua, -1);
    }
    if(default_len > 0)
    {
        strcpy(ptr, default_value);
        ptr += default_len;
    }
    if(is_end)
    {
        ptr[0] = '\r';
        ptr[1] = '\n';
        ptr += 2;
    }
    else
    {
        ptr[0] = ' ';
        ptr += 1;
    }
    *buffer = ptr;
}

/* callbacks */

static int method_close(module_data_t *);

void timeout_callback(void *arg)
{
    module_data_t *mod = arg;

    asc_timer_destroy(mod->timeout_timer);
    mod->timeout_timer = NULL;

    lua_rawgeti(lua, LUA_REGISTRYINDEX, mod->idx_self);
    const int self = lua_gettop(lua);
    lua_rawgeti(lua, LUA_REGISTRYINDEX, mod->__lua.oref);

    // callback
    lua_getfield(lua, -1, __callback);
    lua_pushvalue(lua, self);
    lua_newtable(lua);
    lua_pushnumber(lua, 0);
    lua_setfield(lua, -2, __code);
    switch(mod->is_connected)
    {
        case 0:
            lua_pushstring(lua, "connection timeout");
            break;
        case 1:
            lua_pushstring(lua, "connection failed");
            break;
        case 2:
            lua_pushstring(lua, "response timeout");
            break;
        default:
            lua_pushstring(lua, "unknown error");
            break;
    }
    lua_setfield(lua, -2, __message);
    lua_call(lua, 2, 0);

    lua_pop(lua, 2); // options + self

    method_close(mod);
}

static void call_error(int callback, int self, const char *msg)
{
    lua_pushvalue(lua, callback);
    lua_pushvalue(lua, self);

    lua_newtable(lua);
    lua_pushnumber(lua, 0);
    lua_setfield(lua, -2, __code);
    lua_pushstring(lua, msg);
    lua_setfield(lua, -2, __message);

    lua_call(lua, 2, 0);
}

static void call_nil(int callback, int self)
{
    lua_pushvalue(lua, callback);
    lua_pushvalue(lua, self);

    lua_pushnil(lua);

    lua_call(lua, 2, 0);
}

static void on_close(void *arg)
{
    module_data_t *mod = arg;

    asc_timer_destroy(mod->timeout_timer);
    mod->timeout_timer = NULL;

    lua_rawgeti(lua, LUA_REGISTRYINDEX, mod->idx_self);
    const int self = lua_gettop(lua);

    lua_rawgeti(lua, LUA_REGISTRYINDEX, mod->__lua.oref);
    lua_getfield(lua, -1, __callback);
    const int callback = lua_gettop(lua);

    call_nil(callback, self);
    lua_pop(lua, 3); // self + options + callback
    method_close(mod);
}

static void on_read(void *arg)
{
    module_data_t *mod = arg;

    asc_timer_destroy(mod->timeout_timer);
    mod->timeout_timer = NULL;

    lua_rawgeti(lua, LUA_REGISTRYINDEX, mod->idx_self);
    const int self = lua_gettop(lua);
    lua_rawgeti(lua, LUA_REGISTRYINDEX, mod->__lua.oref);
    const int options = lua_gettop(lua);
    lua_getfield(lua, -1, __callback);
    const int callback = lua_gettop(lua);

    char *buffer = mod->buffer;
    /* Small explanation:
     * When we process response body, and it is treated as MPEG-TS, we should divide it to TS_PACKET_SIZE parts.
     * So, when it occurs, that part of MPEG-TS packet is not parsed, we move it to begin of buffer, and parse it with next
     * data portion. 
     * Later it may be used for proper HTTP parsing :-) 
     */
    int skip = mod->ts_len_in_buf;
    int r = asc_socket_recv(mod->sock, buffer + skip, HTTP_BUFFER_SIZE - skip);
    if(r <= 0)
    {
        call_nil(callback, self);
        lua_pop(lua, 3); // self + options + callback
        method_close(mod);
        return;
    }
    r += mod->ts_len_in_buf;// Imagine that we've received more (+ previous part)

    int response = 0;

    parse_match_t m[4];

    // parse response
    if(mod->ready_state == 0)
    {
        if(!http_parse_response(buffer, m))
        {
            call_error(callback, self, "invalid response");
            lua_pop(lua, 3); // self + options + callback
            return;
        }

        lua_newtable(lua);
        response = lua_gettop(lua);
        lua_pushvalue(lua, -1); // duplicate table
        lua_setfield(lua, options, __response);

        lua_pushnumber(lua, atoi(&buffer[m[2].so]));
        lua_setfield(lua, response, __code);
        lua_pushlstring(lua, &buffer[m[3].so], m[3].eo - m[3].so);
        lua_setfield(lua, response, __message);

        skip = m[0].eo;
        mod->ready_state = 1;

        if(skip >= r)
        {
            lua_pop(lua, 4); // self + options + callback + response
            return;
        }
    }

    // parse headers
    if(mod->ready_state == 1)
    {
        if(!response)
        {
            lua_getfield(lua, options, __response);
            response = lua_gettop(lua);
        }

        int headers_count = 0;
        lua_getfield(lua, response, __headers);
        if(lua_isnil(lua, -1))
        {
            lua_pop(lua, 1);
            lua_newtable(lua);
            lua_pushvalue(lua, -1);
            lua_setfield(lua, response, __headers);
        }
        else
        {
            headers_count = luaL_len(lua, -1);
        }
        const int headers = lua_gettop(lua);

        while(skip < r && http_parse_header(&buffer[skip], m))
        {
            const size_t so = m[1].so;
            const size_t length = m[1].eo - so;
            if(!length)
            {
                skip += m[0].eo;
                mod->ready_state = 2;
                break;
            }
            const char *header = &buffer[skip + so];

            if(!strncasecmp(header, __transfer_encoding
                            , sizeof(__transfer_encoding) - 1))
            {
                const char *val = &header[sizeof(__transfer_encoding) - 1];
                if(!strncasecmp(val, __chunked, sizeof(__chunked) - 1))
                    mod->is_chunked = 1;
            }
            else if(!strncasecmp(header, __connection
                                 , sizeof(__connection) - 1))
            {
                const char *val = &header[sizeof(__connection) - 1];
                if(!strncasecmp(val, __close, sizeof(__close) - 1))
                    mod->is_close = 1;
                else if(!strncasecmp(val, __keep_alive
                                     , sizeof(__keep_alive) - 1))
                {
                    mod->is_keep_alive = 1;
                }
            }
            else if(!strncasecmp(header, __content_length
                                 , sizeof(__content_length) - 1))
            {
                const char *val = &header[sizeof(__content_length) - 1];
                mod->is_content_length = 1;
                mod->chunk_left = strtoul(val, NULL, 10);
            }

            ++headers_count;
            lua_pushnumber(lua, headers_count);
            lua_pushlstring(lua, header, length);
            lua_settable(lua, headers);
            skip += m[0].eo;
        }

        lua_pop(lua, 1); // headers

        if(mod->ready_state == 2)
        {
            lua_pushvalue(lua, callback);
            lua_pushvalue(lua, self);
            lua_pushvalue(lua, response);
            lua_call(lua, 2, 0);

            lua_pushnil(lua);
            lua_setfield(lua, options, __response);
        }

        lua_pop(lua, 1); // response

        if(skip >= r)
        {
            lua_pop(lua, 3); // self + options + callback
            return;
        }
    }

    // content
    if(mod->ready_state == 2)
    {
        /* Push to stream */
        if (mod->is_ts) 
        {
            int pos = skip - mod->ts_len_in_buf;// buffer rewind
            while (r - pos >= TS_PACKET_SIZE)
            {
                module_stream_send(mod, (uint8_t*)&mod->buffer[pos]);
                pos += TS_PACKET_SIZE;
            }
            int left = r - pos;
            if (left > 0)
            {//there is something usefull in the end of buffer, move it to begin
                if (pos > 0) memmove(&mod->buffer[0], &mod->buffer[pos], left);
                mod->ts_len_in_buf = left;
            } else
            {//all data is processed
                mod->ts_len_in_buf = 0;
            }            
        }
        // Transfer-Encoding: chunked
        else if(mod->is_chunked)
        {
            while(skip < r)
            {
                if(!mod->chunk_left)
                {
                    if(!http_parse_chunk(&buffer[skip], m))
                    {
                        call_error(callback, self, "invalid chunk");
                        lua_pop(lua, 3); // self + options + callback
                        mod->ready_state = 3;
                        return;
                    }

                    char cs_str[] = "00000000";
                    const size_t cs_size = m[1].eo - m[1].so;
                    const size_t cs_skip = 8 - cs_size;
                    memcpy(&cs_str[cs_skip], &buffer[skip], cs_size);

                    uint8_t cs_hex[4];
                    str_to_hex(cs_str, cs_hex, sizeof(cs_hex));
                    mod->chunk_left = (cs_hex[0] << 24)
                                    | (cs_hex[1] << 16)
                                    | (cs_hex[2] <<  8)
                                    | (cs_hex[3]      );
                    skip += m[0].eo;

                    if(!mod->chunk_left)
                    {
                        // close connection
                        call_nil(callback, self);
                        lua_pop(lua, 3); // self + options + callback
                        method_close(mod);
                        return;
                    }
                }

                const size_t r_skip = r - skip;
                lua_pushvalue(lua, callback);
                lua_pushvalue(lua, self);
                if(mod->chunk_left < r_skip)
                {
                    lua_pushlstring(lua, &buffer[skip], mod->chunk_left);
                    lua_call(lua, 2, 0);
                    skip += mod->chunk_left;
                    mod->chunk_left = 0;
                    if(buffer[skip] == '\r')
                        ++skip;
                    if(buffer[skip] == '\n')
                        ++skip;
                    else
                    {
                        call_error(callback, self, "invalid chunk");
                        lua_pop(lua, 3); // self + options + callback
                        mod->ready_state = 3;
                        return;
                    }
                }
                else
                {
                    lua_pushlstring(lua, &buffer[skip], r_skip);
                    lua_call(lua, 2, 0);
                    mod->chunk_left -= r_skip;
                    break;
                }
            }
        }

        // Content-Length
        else if(mod->is_content_length)
        {
            if(mod->chunk_left > 0)
            {
                const size_t r_skip = r - skip;
                lua_pushvalue(lua, callback);
                lua_pushvalue(lua, self);
                if(mod->chunk_left > r_skip)
                {
                    lua_pushlstring(lua, &buffer[skip], r_skip);
                    lua_call(lua, 2, 0);
                    mod->chunk_left -= r_skip;
                }
                else
                {
                    lua_pushlstring(lua, &buffer[skip], mod->chunk_left);
                    lua_call(lua, 2, 0);
                    mod->chunk_left = 0;

                    // close connection
                    call_nil(callback, self);
                    lua_pop(lua, 3); // self + options + callback
                    method_close(mod);
                    return;
                }
            }
        }

        // Stream
        else
        {
            lua_pushvalue(lua, callback);
            lua_pushvalue(lua, self);
            lua_pushlstring(lua, &buffer[skip], r - skip);
            lua_call(lua, 2, 0);
        }
    }

    lua_pop(lua, 3); // self + options + callback
} /* on_read */

static void on_connect_err(void *arg)
{
    module_data_t *mod = arg;
    mod->is_connected = 1;
    timeout_callback(mod);
    method_close(mod);
}

static void on_connect(void *arg)
{
    module_data_t *mod = arg;

    asc_timer_destroy(mod->timeout_timer);
    mod->timeout_timer = NULL;

    asc_socket_set_on_read(mod->sock, on_read);
    asc_socket_set_on_close(mod->sock, on_close);

    mod->is_connected = 2;
    mod->timeout_timer = asc_timer_init(REQUEST_TIMEOUT_INTERVAL, timeout_callback, mod);

    // default values
    static const char def_method[] = "GET";
    static const char def_uri[] = "/";
    static const char def_version[] = "HTTP/1.1";

    // send request
    char *buffer = mod->buffer;
    const char *buffer_tail = mod->buffer + HTTP_BUFFER_SIZE;

    lua_rawgeti(lua, LUA_REGISTRYINDEX, mod->__lua.oref);

    lua_getfield(lua, -1, __method);
    buffer_set_text(&buffer, buffer_tail - buffer
                    , def_method, sizeof(def_method) - 1, 0);
    lua_pop(lua, 1); // method

    lua_getfield(lua, -1, __uri);
    buffer_set_text(&buffer, buffer_tail - buffer
                    , def_uri, sizeof(def_uri) - 1, 0);
    lua_pop(lua, 1); // uri

    lua_getfield(lua, -1, __version);
    buffer_set_text(&buffer, buffer_tail - buffer
                    , def_version, sizeof(def_version) - 1, 1);
    lua_pop(lua, 1); // version

    lua_getfield(lua, -1, __headers);
    if(lua_type(lua, -1) == LUA_TTABLE)
    {
        for(lua_pushnil(lua); lua_next(lua, -2); lua_pop(lua, 1))
            buffer_set_text(&buffer, buffer_tail - buffer, "", 0, 1);
    }
    lua_pop(lua, 1); // headers

    lua_pushnil(lua);
    buffer_set_text(&buffer, buffer_tail - buffer, "", 0, 1);
    lua_pop(lua, 1); // empty line

    const int header_size = buffer - mod->buffer;
    asc_socket_send_buffered(mod->sock, mod->buffer, header_size);

    // send request content
    lua_getfield(lua, -1, __content);
    if(!lua_isnil(lua, -1))
    {
        const int content_size = luaL_len(lua, -1);
        const char *content = lua_tostring(lua, -1);
        asc_socket_send_buffered(mod->sock, (void *)content, content_size);
    }
    lua_pop(lua, 1); // content

    lua_pop(lua, 1); // options
} /* on_connect */

/* methods */

static int method_close(module_data_t *mod)
{
    if(mod->timeout_timer)
    {
        asc_timer_destroy(mod->timeout_timer);
        mod->timeout_timer = NULL;
    }

    if(mod->sock)
    {
        asc_socket_close(mod->sock);
        mod->sock = NULL;
    }

    if(mod->idx_self > 0)
    {
        luaL_unref(lua, LUA_REGISTRYINDEX, mod->idx_self);
        mod->idx_self = 0;
    }

    return 0;
}

static int method_send(module_data_t *mod)
{
    if(mod->ready_state == 2)
    {
        const int content_size = luaL_len(lua, 2);
        const char *content = lua_tostring(lua, 2);
        asc_socket_send_buffered(mod->sock, (void *)content, content_size);
        return 0;
    }

    // TODO: save for use in future

    return 0;
}

/* required */

static void module_init(module_data_t *mod)
{
    module_stream_init(mod, NULL);

    if(!module_option_string("addr", &mod->addr) || !mod->addr)
    {
        asc_log_error(MSG("option 'addr' is required"));
        astra_abort();
    }

    if(!module_option_number("port", &mod->port))
        mod->port = 80;

<<<<<<< HEAD
    module_option_bool("ts", &mod->is_ts);

    lua_getfield(lua, 2, "callback");
=======
    lua_getfield(lua, 2, __callback);
>>>>>>> 157ff757
    if(lua_type(lua, -1) != LUA_TFUNCTION)
    {
        asc_log_error(MSG("option 'callback' is required"));
        astra_abort();
    }
    lua_pop(lua, 1); // callback

    // store self in registry
    lua_pushvalue(lua, 3);
    mod->idx_self = luaL_ref(lua, LUA_REGISTRYINDEX);

    mod->sock = asc_socket_open_tcp4(mod);

    if(!mod->sock)
    {
        method_close(mod);
        return;
    }
    mod->timeout_timer = asc_timer_init(CONNECT_TIMEOUT_INTERVAL, timeout_callback, mod);
    asc_socket_connect(mod->sock, mod->addr, mod->port, on_connect, on_connect_err);
}

static void module_destroy(module_data_t *mod)
{
    module_stream_destroy(mod);
    method_close(mod);
}

MODULE_STREAM_METHODS()
MODULE_LUA_METHODS()
{
    MODULE_STREAM_METHODS_REF(),
    { "close", method_close },
    { "send", method_send }
};

MODULE_LUA_REGISTER(http_request)<|MERGE_RESOLUTION|>--- conflicted
+++ resolved
@@ -30,10 +30,7 @@
 
 struct module_data_t
 {
-<<<<<<< HEAD
-=======
     MODULE_LUA_DATA();
->>>>>>> 157ff757
     MODULE_STREAM_DATA();
 
     const char *addr;
@@ -43,8 +40,8 @@
 
     asc_timer_t *timeout_timer;
     int is_connected; // for timeout message
-    
-    bool is_ts; /* Using TS (true) or send data to callback (false) */
+
+    int is_ts; /* Using TS (true) or send data to callback (false) */
 
     int idx_self;
 
@@ -220,8 +217,8 @@
     /* Small explanation:
      * When we process response body, and it is treated as MPEG-TS, we should divide it to TS_PACKET_SIZE parts.
      * So, when it occurs, that part of MPEG-TS packet is not parsed, we move it to begin of buffer, and parse it with next
-     * data portion. 
-     * Later it may be used for proper HTTP parsing :-) 
+     * data portion.
+     * Later it may be used for proper HTTP parsing :-)
      */
     int skip = mod->ts_len_in_buf;
     int r = asc_socket_recv(mod->sock, buffer + skip, HTTP_BUFFER_SIZE - skip);
@@ -364,7 +361,7 @@
     if(mod->ready_state == 2)
     {
         /* Push to stream */
-        if (mod->is_ts) 
+        if (mod->is_ts)
         {
             int pos = skip - mod->ts_len_in_buf;// buffer rewind
             while (r - pos >= TS_PACKET_SIZE)
@@ -380,7 +377,7 @@
             } else
             {//all data is processed
                 mod->ts_len_in_buf = 0;
-            }            
+            }
         }
         // Transfer-Encoding: chunked
         else if(mod->is_chunked)
@@ -623,13 +620,9 @@
     if(!module_option_number("port", &mod->port))
         mod->port = 80;
 
-<<<<<<< HEAD
-    module_option_bool("ts", &mod->is_ts);
-
-    lua_getfield(lua, 2, "callback");
-=======
+    module_option_number("ts", &mod->is_ts);
+
     lua_getfield(lua, 2, __callback);
->>>>>>> 157ff757
     if(lua_type(lua, -1) != LUA_TFUNCTION)
     {
         asc_log_error(MSG("option 'callback' is required"));
