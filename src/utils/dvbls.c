--- conflicted
+++ resolved
@@ -99,17 +99,10 @@
 
 static void check_device_net(void)
 {
-    char dvb_mac[] = "de:ad:00:00:be:ef";
-
 #ifdef HAVE_LINUX_DVB_NET_H
     sprintf(dev_name, "/dev/dvb/adapter%d/net%d", adapter, device);
 
-<<<<<<< HEAD
     const int fd = open(dev_name, O_RDWR | O_NONBLOCK);
-    static char dvb_mac[] = "00:00:00:00:00:00";
-=======
-    int fd = open(dev_name, O_RDWR | O_NONBLOCK);
->>>>>>> 252111be
     int success = 0;
 
     do
@@ -137,10 +130,13 @@
             lua_pushfstring(lua, "SIOCGIFHWADDR failed [%s]", strerror(errno));
         else
         {
-            const uint8_t *mac = (uint8_t *)ifr.ifr_hwaddr.sa_data;
-            sprintf(dvb_mac, "%02X:%02X:%02X:%02X:%02X:%02X"
-                    , mac[0], mac[1], mac[2], mac[3], mac[4], mac[5]);
-            lua_pushstring(lua, dvb_mac);
+            const uint8_t *const p = (uint8_t *)ifr.ifr_hwaddr.sa_data;
+
+            char mac[32];
+            snprintf(mac, sizeof(mac), "%02X:%02X:%02X:%02X:%02X:%02X"
+                     , p[0], p[1], p[2], p[3], p[4], p[5]);
+
+            lua_pushstring(lua, mac);
         }
         close(sock);
 
@@ -163,7 +159,8 @@
         lua_pushstring(lua, "ERROR");
     }
 #else
-    lua_pushstring(lua, dvb_mac);
+    static const char dummy_mac[] = "DE:AD:00:00:BE:EF";
+    lua_pushstring(lua, dummy_mac);
 #endif /* HAVE_LINUX_DVB_NET_H */
 
     lua_setfield(lua, -2, "mac");
